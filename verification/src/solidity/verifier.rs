#![allow(dead_code, unused)]

use crate::types::Mismatch;
use bytes::{Buf, Bytes};
use ethabi::{Constructor, Token};
use ethers_core::types::Bytes as DisplayBytes;
use ethers_solc::{artifacts::Contract, Artifact, CompilerOutput};
use minicbor::{data::Type, Decode, Decoder};
use std::{
    error::Error,
    fmt::{Debug, Formatter},
    str::FromStr,
};
use thiserror::Error;

/// Errors that may occur during initial [`Verifier`] setup
/// with input data provided by the requester.
#[derive(Clone, Debug, PartialEq, Error)]
pub(crate) enum InitializationError {
    #[error("creation transaction input is not a valid hex string")]
    InvalidCreationTxInput(String),
    #[error("deployed bytecode is not a valid hex string: {0}")]
    InvalidDeployedBytecode(String),
    #[error("cannot parse metadata hash from deployed bytecode: {0}")]
    MetadataHashParse(String),
    #[error("creation transaction input has different metadata hash to deployed bytecode: {0}")]
    MetadataHashMismatch(Mismatch<DisplayBytes>),
}

/// Errors that may occur during bytecode comparison step.
#[derive(Clone, Debug, Error)]
enum VerificationError {
<<<<<<< HEAD
=======
    #[error("deployed bytecode is invalid (most probably the contract is abstract and has no deployed bytecode): {0}")]
    InvalidDeployedBytecode(String),
>>>>>>> c454674e
    #[error("compiler versions included into metadata hash does not match: {0:?}")]
    CompilerVersionMismatch(Mismatch<Option<String>>),
    #[error("bytecode does not match compilation output: {0}")]
    BytecodeMismatch(Mismatch<DisplayBytes>),
    #[error("extra data after metadata hash but before constructor args does not match compilation output: {0}")]
    ExtraDataMismatch(Mismatch<DisplayBytes>),
    #[error("invalid constructor arguments: {0}")]
    InvalidConstructorArguments(DisplayBytes),
}

/// The structure returned as a result when verification successes.
/// Contains data needed to be sent back as a verification response.
#[derive(Clone, Debug, PartialEq)]
pub(crate) struct VerificationSuccess {
<<<<<<< HEAD
    pub file_path: String,
    pub contract_name: String,
    pub abi: ethabi::Contract,
    pub constructor_args: Option<Bytes>,
=======
    file_path: String,
    contract_name: String,
    abi: ethabi::Contract,
    constructor_args: Option<Bytes>,
>>>>>>> c454674e
}

/// Parsed metadata hash
/// (https://docs.soliditylang.org/en/v0.8.14/metadata.html#encoding-of-the-metadata-hash-in-the-bytecode).
///
/// Currently we are interested only in `solc` value.
#[derive(Clone, Debug, PartialEq)]
struct MetadataHash {
    solc: Option<bytes::Bytes>,
}

impl MetadataHash {
    fn from_cbor(encoded: bytes::Bytes) -> Result<Self, minicbor::decode::Error> {
        minicbor::decode(encoded.as_ref())
    }
}

#[derive(Debug, Error)]
enum ParseMetadataHashError {
    #[error("buffer was not exhausted after all map elements had been processed")]
    NonExhausted,
    #[error("invalid solc type. Expected \"string\" or \"bytes\", found \"{0}\"")]
    InvalidSolcType(Type),
    #[error("\"solc\" key met more than once")]
    DuplicateKeys,
}

impl<'b, C> Decode<'b, C> for MetadataHash {
    fn decode(d: &mut Decoder<'b>, _ctx: &mut C) -> Result<Self, minicbor::decode::Error> {
        use minicbor::decode::Error;

        let number_of_elements = d.map()?.unwrap_or(u64::MAX);

        let mut solc = None;
        for _ in 0..number_of_elements {
            // try to parse the key
            match d.str() {
                Ok(s) if s == "solc" => {
                    if solc.is_some() {
                        // duplicate keys are not allowed in CBOR (RFC 8949)
                        return Err(Error::custom(ParseMetadataHashError::DuplicateKeys));
                    }
                    solc = match d.datatype()? {
                        Type::Bytes => Some(d.bytes()?),
                        Type::String => {
                            let s = d.str()?;
                            Some(s.as_bytes())
                        }
                        type_ => {
                            // value of "solc" key must be either String or Bytes
                            return Err(Error::custom(ParseMetadataHashError::InvalidSolcType(
                                type_,
                            )));
                        }
                    }
                }
                Ok(_) => {
                    // if key is not "solc" str we may skip the corresponding value
                    d.skip()?;
                }
                Err(err) if err.is_type_mismatch() => {
                    // if key is not `str` we may skip the corresponding value
                    d.skip()?;
                }
                Err(err) => return Err(err),
            }
        }

        // We require that no elements left in the decoder when
        // the whole map has been processed. That adds another layer
        // of assurance that encoded bytes are actually metadata hash.
        if d.datatype().is_ok() {
            return Err(Error::custom(ParseMetadataHashError::NonExhausted));
        }

        let solc = solc.map(bytes::Bytes::copy_from_slice);
        Ok(MetadataHash { solc })
    }

    fn nil() -> Option<Self> {
        Some(Self { solc: None })
    }
}

/// Wrapper under `evm.deployedBytecode` from the standard output JSON
/// (https://docs.soliditylang.org/en/latest/using-the-compiler.html#output-description).
///
/// Provides an interface to retrieve parts the deployed bytecode consists of:
/// actual bytecode participating in EVM transaction execution and metadata hash.
#[derive(Clone, Debug, PartialEq)]
struct DeployedBytecode {
    /// Bytecode without metadata hash
    bytecode: bytes::Bytes,
    /// Metadata hash encoded into bytecode
    metadata_hash: MetadataHash,
    /// Raw deployed bytecode bytes
    bytes: bytes::Bytes,
}

impl DeployedBytecode {
    /// Returns deployed bytecode without metadata hash
    pub fn bytecode(&self) -> bytes::Bytes {
        self.bytecode.clone()
    }

    /// Returns a metadata hash
    pub fn metadata_hash(&self) -> &MetadataHash {
        &self.metadata_hash
    }

    /// Returns metadata hash encoded as bytes and concatenated with 2 bytes representing its length
    pub fn encoded_metadata_hash_with_length(&self) -> bytes::Bytes {
        let start = self.bytecode.len();
        let end = self.bytes.len();
        self.bytes.slice(start..end)
    }
}

impl FromStr for DeployedBytecode {
    type Err = InitializationError;

    fn from_str(s: &str) -> Result<Self, Self::Err> {
        let bytes = DisplayBytes::from_str(s)
            .map_err(|_| InitializationError::InvalidDeployedBytecode(s.to_string()))?
            .0;

        DeployedBytecode::try_from(bytes)
    }
}

impl TryFrom<bytes::Bytes> for DeployedBytecode {
    type Error = InitializationError;

    fn try_from(encoded: bytes::Bytes) -> Result<Self, Self::Error> {
        // If metadata is present, last two bytes encode its length in a two-byte big-endian encoding
        if encoded.len() < 2 {
            return Err(InitializationError::MetadataHashParse(
                "length is not encoded".to_string(),
            ));
        }

        // Further we will cut bytes from encoded representation, but original raw
        // bytes are still required for `DeployedBytecode.bytes`
        // (cloning takes O(1) due to internal `bytes::Bytes` implementation)
        let mut b = encoded.clone();

        // Decode length of metadata hash representation
        let metadata_hash_length = {
            let mut length_bytes = b.split_off(b.len() - 2);
            length_bytes.get_u16() as usize
        };

        if b.len() < metadata_hash_length {
            return Err(InitializationError::MetadataHashParse(
                "specified metadata hash length is greater than bytecode total size".to_string(),
            ));
        }

        // Now decode the metadata hash itself
        let metadata_hash = {
            let b_len = b.len();
            let encoded_metadata_hash = b.split_off(b_len - metadata_hash_length);
            MetadataHash::from_cbor(encoded_metadata_hash)
        };

        if let Err(err) = metadata_hash {
            let message = if err.is_custom() {
                format!(
                    "{}",
                    err.source()
                        .expect("`minicbor::decode::Error::Custom` always contains the source")
                )
            } else {
                format!("{}", err)
            };
            return Err(InitializationError::MetadataHashParse(message));
        }

        Ok(Self {
            bytecode: b,
            metadata_hash: metadata_hash.unwrap(),
            bytes: encoded,
        })
    }
}

/// Marker type under [`Bytecode`] indicating that the struct was obtained from creation transaction input.
struct CreationTxInput;
/// Marker type under [`Bytecode`] indicating that the struct was obtained from the result of local compilation.
struct CompilationResult;

/// Wrapper under `evm.bytecode.object` from the standard output JSON
/// (https://docs.soliditylang.org/en/latest/using-the-compiler.html#output-description)
/// excluding metadata hash and optionally including constructor arguments used on a contract creation.
#[derive(PartialEq)]
struct Bytecode<Source> {
    /// Bytecode used in contract creation transaction excluding
    /// encoded metadata hash and following data
    bytecode: bytes::Bytes,
    /// Bytes used in contract creation transaction after
    /// encoded metadata hash
    /// (may include some hex data concatenated with constructor arguments)
    bytes_after_metadata_hash: bytes::Bytes,
    /// The marker indicating what type of data a struct is "tied" to
    source: std::marker::PhantomData<Source>,
}

impl<Source> Clone for Bytecode<Source> {
    fn clone(&self) -> Self {
        Self {
            bytecode: self.bytecode.clone(),
            bytes_after_metadata_hash: self.bytes_after_metadata_hash.clone(),
            source: self.source,
        }
    }
<<<<<<< HEAD
}

impl<Source> Debug for Bytecode<Source> {
    fn fmt(&self, f: &mut Formatter<'_>) -> std::fmt::Result {
        f.debug_struct("Bytecode")
            .field("bytecode", &self.bytecode)
            .field("bytes_after_metadata_Hash", &self.bytes_after_metadata_hash)
            .field("source", &self.source)
            .finish()
    }
}

=======
}

impl<Source> Debug for Bytecode<Source> {
    fn fmt(&self, f: &mut Formatter<'_>) -> std::fmt::Result {
        f.debug_struct("Bytecode")
            .field("bytecode", &self.bytecode)
            .field("bytes_after_metadata_Hash", &self.bytes_after_metadata_hash)
            .field("source", &self.source)
            .finish()
    }
}

>>>>>>> c454674e
impl<Source> Bytecode<Source> {
    /// Initializes the structure from string and parsed deployed bytecode.
    /// It removes metadata hash from the provided string and extracts
    /// bytecode and arguments passed after metadata.
    ///
    /// Deployed bytecode is required to extract metadata hash from the string.
    pub fn from_str(
        s: &str,
        deployed_bytecode: &DeployedBytecode,
    ) -> Result<Self, InitializationError> {
        let bytes = DisplayBytes::from_str(s)
            .map_err(|_| InitializationError::InvalidCreationTxInput(s.to_string()))?
            .0;

        Bytecode::try_from_bytes(bytes, deployed_bytecode)
    }

    /// Initializes the structure from bytes string and parsed deployed bytecode.
    /// It removes metadata hash from the provided string and extracts
    /// bytecode and arguments passed after metadata.
    ///
    /// Deployed bytecode is required to extract metadata hash from the string.
    pub fn try_from_bytes(
        bytes: bytes::Bytes,
        deployed_bytecode: &DeployedBytecode,
    ) -> Result<Self, InitializationError> {
        let expected_metadata_hash = deployed_bytecode.encoded_metadata_hash_with_length();
        let metadata_hash_size = expected_metadata_hash.len();
        let metadata_hash_start_index = bytes
            .windows(metadata_hash_size)
            .enumerate()
            .rev()
            .find(|&(_, w)| w == expected_metadata_hash)
            .map(|(i, _)| i);

        if metadata_hash_start_index.is_none() {
            return Err(InitializationError::MetadataHashMismatch(
                Mismatch::expected(expected_metadata_hash.into()),
            ));
        }

        let start = metadata_hash_start_index.unwrap();
        let size = metadata_hash_size;

        let bytecode = bytes.slice(0..start);
        let bytes_after_metadata_hash = bytes.slice(start + size..bytes.len());

        Ok(Self {
            bytecode,
            bytes_after_metadata_hash,
            source: std::marker::PhantomData,
        })
    }
}

impl Bytecode<CreationTxInput> {
    /// Extract constructor arguments using the bytecode obtained as a result of local compilation.
    /// If there are no constructor arguments, returns `Ok(None)`, otherwise returns `Ok`
    /// with encoded constructor arguments. If the extraction fails, returns `Err`.
    pub fn constructor_args(
        &self,
        compiled_bytecode: &Bytecode<CompilationResult>,
    ) -> Result<Option<bytes::Bytes>, VerificationError> {
        if let Some(constructor_args) = self
            .bytes_after_metadata_hash
            .strip_prefix(compiled_bytecode.bytes_after_metadata_hash.as_ref())
        {
            if constructor_args.is_empty() {
                Ok(None)
            } else {
                Ok(Some(
                    self.bytes_after_metadata_hash.slice_ref(constructor_args),
                ))
            }
        } else {
            Err(VerificationError::ExtraDataMismatch(Mismatch::new(
                compiled_bytecode.bytes_after_metadata_hash.clone().into(),
                self.bytes_after_metadata_hash.clone().into(),
            )))
        }
    }

    /// Verifies that bytecode and extra data obtained from creation transaction input
    /// corresponds to the bytecode and extra data obtained from local compilation result.
    pub fn verify_bytecode_with_extra_data(
        &self,
        compiled_bytecode: &Bytecode<CompilationResult>,
    ) -> Result<(), VerificationError> {
        if self.bytecode != compiled_bytecode.bytecode {
            return Err(VerificationError::BytecodeMismatch(Mismatch::new(
                compiled_bytecode.bytecode.clone().into(),
                self.bytecode.clone().into(),
            )));
        }

        if !self
            .bytes_after_metadata_hash
            .starts_with(compiled_bytecode.bytes_after_metadata_hash.as_ref())
        {
            return Err(VerificationError::ExtraDataMismatch(Mismatch::new(
                compiled_bytecode.bytes_after_metadata_hash.clone().into(),
                self.bytes_after_metadata_hash.clone().into(),
            )));
        }

        Ok(())
    }
}

/// Verifier used in contract verification.
///
/// Contains input data provided by the requester that will
/// further be used in verification process.
#[derive(Clone, Debug)]
pub(crate) struct Verifier {
    /// Bytecode used on the contract creation transaction
    bc_creation_tx_input: Bytecode<CreationTxInput>,
    /// Bytecode stored in the chain and being used by EVM
    bc_deployed_bytecode: DeployedBytecode,
}

impl Verifier {
    /// Instantiates a new verifier instance with input data provided by the requester.
    ///
    /// Returns [`InitializationError`] inside [`Err`] if either `deployed_bytecode` or `creation_tx_input` are invalid.
    pub fn new(
        creation_tx_input: &str,
        deployed_bytecode: &str,
    ) -> Result<Self, InitializationError> {
        let deployed_bytecode = DeployedBytecode::from_str(deployed_bytecode)?;
        let bytecode = Bytecode::from_str(creation_tx_input, &deployed_bytecode)?;

        Ok(Self {
            bc_deployed_bytecode: deployed_bytecode,
            bc_creation_tx_input: bytecode,
        })
    }

    /// Verifies input data provided on initialization by comparing it
    /// with compiler output received when compiling source data locally.
    ///
    /// Iterates through all contracts received from local compilation and
    /// returns [`VerificationSuccess`] with corresponding file path and contract name
    /// if any contract  the contract that succeeds the verification. Otherwise, returns [`None`].
    pub fn verify(&self, output: CompilerOutput) -> Option<VerificationSuccess> {
        for (path, contracts) in output.contracts {
            for (name, contract) in contracts {
                if let Ok((abi, constructor_args)) = self.compare(&contract) {
                    return Some(VerificationSuccess {
                        file_path: path,
                        contract_name: name,
                        abi,
                        constructor_args,
                    });
                }
            }
        }

        None
    }

    /// Compares the result of local contract compilation with data specified on initialization.
    ///
    /// On success returns a tuple where first argument is a contract ABI, and the second
    /// is constructor arguments passed on actual contract initialization.
    fn compare(
        &self,
        contract: &Contract,
    ) -> Result<(ethabi::Contract, Option<Bytes>), VerificationError> {
        let deployed_bytecode = {
            let bytes = contract
                .get_deployed_bytecode_bytes()
                .expect("contract compiled locally: deployed bytecode must exist");
            DeployedBytecode::try_from(bytes.0.clone())
<<<<<<< HEAD
                .expect("contract compiled locally: deployed bytecode must be valid")
=======
                .map_err(|err| VerificationError::InvalidDeployedBytecode(err.to_string()))?
>>>>>>> c454674e
        };
        let bytecode = {
            let bytes = contract
                .get_bytecode_bytes()
                .expect("contract compiled locally: bytecode must exist");
            Bytecode::<CompilationResult>::try_from_bytes(bytes.0.clone(), &deployed_bytecode)
<<<<<<< HEAD
                .expect("contract compiled locally: bytecode must be valid")
=======
                .expect(
                "contract compiled locally and has valid deployed bytecode: bytecode must be valid",
            )
>>>>>>> c454674e
        };
        let abi = contract
            .get_abi()
            .expect("contract was compiled locally: abi must exist");

        self.check_metadata_hash_solc_versions(&deployed_bytecode)?;

        self.bc_creation_tx_input
            .verify_bytecode_with_extra_data(&bytecode)?;

        let constructor_args = self.extract_constructor_args(abi.constructor(), &bytecode)?;

        Ok((abi.into_owned(), constructor_args))
    }

    /// Checks that solc versions obtained from metadata hash correspond
    /// for provided deployed bytecode and deployed bytecode obtained
    /// as a result of local compilation.
    fn check_metadata_hash_solc_versions(
        &self,
        deployed_bytecode: &DeployedBytecode,
    ) -> Result<(), VerificationError> {
        let compiled_solc = &deployed_bytecode.metadata_hash().solc;
        let bc_solc = &self.bc_deployed_bytecode.metadata_hash().solc;
        if bc_solc != compiled_solc {
            let compiled_solc = compiled_solc
                .as_ref()
                .map(|b| DisplayBytes::from(b.clone()).to_string());
            let bc_solc = bc_solc
                .as_ref()
                .map(|b| DisplayBytes::from(b.clone()).to_string());
            return Err(VerificationError::CompilerVersionMismatch(Mismatch::new(
                compiled_solc,
                bc_solc,
            )));
        }
        Ok(())
    }

    /// Extracts constructor arguments from the creation transaction input specified on
    /// [`Verifier`] initialization.
    ///
    /// Returns `Err` if constructor arguments cannot be extracted (should not be the case
    /// if `Bytecode.verify_bytecode_with_extra_data` was called before).
    fn extract_constructor_args(
        &self,
        abi_constructor: Option<&Constructor>,
        bytecode: &Bytecode<CompilationResult>,
    ) -> Result<Option<Bytes>, VerificationError> {
        let encoded_constructor_args = self.bc_creation_tx_input.constructor_args(bytecode)?;

        let expects_constructor_args =
            abi_constructor.map(|input| input.inputs.len()).unwrap_or(0) > 0;

        match encoded_constructor_args {
            None if expects_constructor_args => Err(
                VerificationError::InvalidConstructorArguments(DisplayBytes::from([])),
            ),
            Some(encoded) if !expects_constructor_args => Err(
                VerificationError::InvalidConstructorArguments(encoded.into()),
            ),
            None => Ok(None),
            Some(encoded_constructor_args) => {
                let _constructor_args = self.parse_constructor_args(
                    encoded_constructor_args.clone(),
                    abi_constructor.expect("Is not None as `expects_constructor_args`"),
                )?;
                Ok(Some(encoded_constructor_args))
            }
        }
    }

    /// Parses encoded arguments via constructor types specified into abi.
    ///
    /// Returns `Err` if bytes do not correspond to the constructor arguments representation.
    fn parse_constructor_args(
        &self,
        encoded_args: Bytes,
        abi_constructor: &Constructor,
    ) -> Result<Vec<Token>, VerificationError> {
        let param_types = |inputs: &Vec<ethabi::Param>| -> Vec<ethabi::ParamType> {
            inputs.iter().map(|p| p.kind.clone()).collect()
        };
        let param_types = param_types(&abi_constructor.inputs);
        let tokens = ethabi::decode(&param_types, encoded_args.as_ref())
            .map_err(|_err| VerificationError::InvalidConstructorArguments(encoded_args.into()))?;

        Ok(tokens)
    }
}

#[cfg(test)]
mod verifier_initialization_tests {
    use super::*;
    use const_format::concatcp;

    const DEFAULT_CONSTRUCTOR_ARGS: &'static str =
        "0000000000000000000000000000000000000000000000000000000000000fff";
    // {"ipfs": h'1220EB23CE2C13EA8739368F952F6C6A4B1F0623D147D2A19B6D4D26A61AB03FCD3E', "solc": 0.8.14}
    const DEFAULT_ENCODED_METADATA_HASH: &'static str = "a2646970667358221220eb23ce2c13ea8739368f952f6c6a4b1f0623d147d2a19b6d4d26a61ab03fcd3e64736f6c634300080e0033";
    const DEFAULT_BYTECODE_WITHOUT_METADATA_HASH: &'static str = "608060405234801561001057600080fd5b5060405161022038038061022083398101604081905261002f91610074565b600080546001600160a01b0319163390811782556040519091907f342827c97908e5e2f71151c08502a66d44b6f758e3ac2f1de95f02eb95f0a735908290a35061008d565b60006020828403121561008657600080fd5b5051919050565b6101848061009c6000396000f3fe608060405234801561001057600080fd5b50600436106100365760003560e01c8063893d20e81461003b578063a6f9dae11461005a575b600080fd5b600054604080516001600160a01b039092168252519081900360200190f35b61006d61006836600461011e565b61006f565b005b6000546001600160a01b031633146100c35760405162461bcd60e51b815260206004820152601360248201527221b0b63632b91034b9903737ba1037bbb732b960691b604482015260640160405180910390fd5b600080546040516001600160a01b03808516939216917f342827c97908e5e2f71151c08502a66d44b6f758e3ac2f1de95f02eb95f0a73591a3600080546001600160a01b0319166001600160a01b0392909216919091179055565b60006020828403121561013057600080fd5b81356001600160a01b038116811461014757600080fd5b939250505056fe";
    const DEFAULT_DEPLOYED_BYTECODE_WITHOUT_METADATA_HASH: &'static str =  "608060405234801561001057600080fd5b50600436106100365760003560e01c8063893d20e81461003b578063a6f9dae11461005a575b600080fd5b600054604080516001600160a01b039092168252519081900360200190f35b61006d61006836600461011e565b61006f565b005b6000546001600160a01b031633146100c35760405162461bcd60e51b815260206004820152601360248201527221b0b63632b91034b9903737ba1037bbb732b960691b604482015260640160405180910390fd5b600080546040516001600160a01b03808516939216917f342827c97908e5e2f71151c08502a66d44b6f758e3ac2f1de95f02eb95f0a73591a3600080546001600160a01b0319166001600160a01b0392909216919091179055565b60006020828403121561013057600080fd5b81356001600160a01b038116811461014757600080fd5b939250505056fe";

    const DEFAULT_CREATION_TX_INPUT: &'static str = concatcp!(
        DEFAULT_BYTECODE_WITHOUT_METADATA_HASH,
        DEFAULT_ENCODED_METADATA_HASH,
        DEFAULT_CONSTRUCTOR_ARGS
    );
    const DEFAULT_DEPLOYED_BYTECODE: &'static str = concatcp!(
        DEFAULT_DEPLOYED_BYTECODE_WITHOUT_METADATA_HASH,
        DEFAULT_ENCODED_METADATA_HASH
    );

    #[test]
    fn initialization_with_valid_data() {
        let verifier = Verifier::new(DEFAULT_CREATION_TX_INPUT, DEFAULT_DEPLOYED_BYTECODE);
        assert!(
            verifier.is_ok(),
            "Initialization without \"0x\" prefix failed"
        );

        let verifier = Verifier::new(
            &concatcp!("0x", DEFAULT_CREATION_TX_INPUT),
            &concatcp!("0x", DEFAULT_DEPLOYED_BYTECODE),
        );
        assert!(verifier.is_ok(), "Initialization with \"0x\" prefix failed");
    }

    #[test]
    fn initialization_with_empty_creation_tx_input_should_fail() {
        let verifier = Verifier::new("", DEFAULT_DEPLOYED_BYTECODE);
        assert!(verifier.is_err(), "Verifier initialization should fail");
        assert_eq!(
            verifier.unwrap_err(),
            InitializationError::MetadataHashMismatch(Mismatch::expected(
                DisplayBytes::from_str(DEFAULT_ENCODED_METADATA_HASH).unwrap()
            ))
        )
    }

    #[test]
    fn initialization_with_invalid_hex_as_creation_tx_input_should_fail() {
        let invalid_input = "0xabcdefghij";
        let verifier = Verifier::new(invalid_input, DEFAULT_DEPLOYED_BYTECODE);
        assert!(verifier.is_err(), "Verifier initialization should fail");
        assert_eq!(
            verifier.unwrap_err(),
            InitializationError::InvalidCreationTxInput(invalid_input.to_string())
        )
    }

    #[test]
    fn initialization_with_empty_deployed_bytecode_should_fail() {
        let verifier = Verifier::new(DEFAULT_CREATION_TX_INPUT, "");
        assert!(verifier.is_err(), "Verifier initialization should fail");
        assert_eq!(
            verifier.unwrap_err(),
            InitializationError::MetadataHashParse("length is not encoded".to_string())
        )
    }

    #[test]
    fn initialization_with_invalid_hex_as_deployed_bytecode_should_fail() {
        let invalid_input = "0xabcdefghij";
        let verifier = Verifier::new(DEFAULT_CREATION_TX_INPUT, invalid_input);
        assert!(verifier.is_err(), "Verifier initialization should fail");
        assert_eq!(
            verifier.unwrap_err(),
            InitializationError::InvalidDeployedBytecode(invalid_input.to_string())
        )
    }

    #[test]
    fn initialization_with_metadata_hash_mismatch_should_fail() {
        // {"ipfs": h'1220EB23CE2C13EA8739368F952F6C6A4B1F0623D147D2A19B6D4D26A61AB03FCD3E', "solc": 0.8.0}
        let another_metadata_hash = "a2646970667358221220eb23ce2c13ea8739368f952f6c6a4b1f0623d147d2a19b6d4d26a61ab03fcd3e64736f6c63430008000033";
        let verifier = Verifier::new(
            &format!(
                "{}{}",
                DEFAULT_BYTECODE_WITHOUT_METADATA_HASH, another_metadata_hash
            ),
            DEFAULT_DEPLOYED_BYTECODE,
        );
        assert!(verifier.is_err(), "Verifier initialization should fail");
        assert_eq!(
            verifier.unwrap_err(),
            InitializationError::MetadataHashMismatch(Mismatch::expected(
                DisplayBytes::from_str(DEFAULT_ENCODED_METADATA_HASH).unwrap()
            ))
        );
    }
}

#[cfg(test)]
mod metadata_hash_deserialization_tests {
    use super::*;

    fn is_valid_custom_error(
        error: minicbor::decode::Error,
        expected: ParseMetadataHashError,
    ) -> bool {
        if !error.is_custom() {
            return false;
        }

        // Unfortunately, current `minicbor::decode::Error` implementation
        // does not allow to retrieve insides out of custom error,
        // so the only way to ensure the valid error occurred is by string comparison.
        let parse_metadata_hash_error_to_string = |err: ParseMetadataHashError| match err {
            ParseMetadataHashError::NonExhausted => "NonExhausted",
            ParseMetadataHashError::InvalidSolcType(_) => "InvalidSolcType",
            ParseMetadataHashError::DuplicateKeys => "DuplicateKeys",
        };
        format!("{:?}", error).contains(parse_metadata_hash_error_to_string(expected))
    }

    #[test]
    fn deserialization_metadata_hash_without_solc_tag() {
        // given
        // { "bzzr0": b"d4fba422541feba2d648f6657d9354ec14ea9f5919b520abe0feb60981d7b17c" }
        let hex =
            "a165627a7a72305820d4fba422541feba2d648f6657d9354ec14ea9f5919b520abe0feb60981d7b17c";
        let encoded = DisplayBytes::from_str(hex).unwrap().0;
        let expected = MetadataHash { solc: None };

        // when
        let decoded =
            MetadataHash::from_cbor(encoded).expect("Error when decoding valid metadata hash");

        // then
        assert_eq!(expected, decoded, "Incorrectly decoded");
    }

    #[test]
    fn deserialization_metadata_hash_with_solc_as_version() {
        // given
        // { "ipfs": b"1220BCC988B1311237F2C00CCD0BFBD8B01D24DC18F720603B0DE93FE6327DF53625", "solc": b'00080e' }
        let hex = "a2646970667358221220bcc988b1311237f2c00ccd0bfbd8b01d24dc18f720603b0de93fe6327df5362564736f6c634300080e";
        let encoded = DisplayBytes::from_str(hex).unwrap().0;
        let expected = MetadataHash {
            solc: Some("\u{0}\u{8}\u{e}".as_bytes().into()),
        };

        // when
        let decoded =
            MetadataHash::from_cbor(encoded).expect("Error when decoding valid metadata hash");

        // then
        assert_eq!(expected, decoded, "Incorrectly decoded")
    }

    #[test]
    fn deserialization_metadata_hash_with_solc_as_string() {
        // given
        // {"ipfs": b'1220BA5AF27FE13BC83E671BD6981216D35DF49AB3AC923741B8948B277F93FBF732', "solc": "0.8.15-ci.2022.5.23+commit.21591531"}
        let hex = "a2646970667358221220ba5af27fe13bc83e671bd6981216d35df49ab3ac923741b8948b277f93fbf73264736f6c637823302e382e31352d63692e323032322e352e32332b636f6d6d69742e3231353931353331";
        let encoded = DisplayBytes::from_str(hex).unwrap().0;
        let expected = MetadataHash {
            solc: Some("0.8.15-ci.2022.5.23+commit.21591531".as_bytes().into()),
        };

        // when
        let decoded =
            MetadataHash::from_cbor(encoded).expect("Error when decoding valid metadata hash");

        // then
        assert_eq!(expected, decoded, "Incorrectly decoded")
    }

    #[test]
    fn deserialization_of_non_cbor_hex_should_fail() {
        // given
        let hex = "1234567890";
        let encoded = DisplayBytes::from_str(hex).unwrap().0;

        // when
        let decoded = MetadataHash::from_cbor(encoded);

        // then
        assert!(decoded.is_err(), "Deserialization should fail");
        assert!(
            decoded.unwrap_err().is_type_mismatch(),
            "Should fail with type mismatch"
        )
    }

    #[test]
    fn deserialization_of_non_map_should_fail() {
        // given
        // "solc"
        let hex = "64736f6c63";
        let encoded = DisplayBytes::from_str(hex).unwrap().0;

        // when
        let decoded = MetadataHash::from_cbor(encoded);

        // then
        assert!(decoded.is_err(), "Deserialization should fail");
        assert!(
            decoded.unwrap_err().is_type_mismatch(),
            "Should fail with type mismatch"
        )
    }

    #[test]
    fn deserialization_with_duplicated_solc_should_fail() {
        // given
        // { "solc": b'000400', "ipfs": b"1220BCC988B1311237F2C00CCD0BFBD8B01D24DC18F720603B0DE93FE6327DF53625", "solc": b'00080e' }
        let hex = "a364736f6c6343000400646970667358221220bcc988b1311237f2c00ccd0bfbd8b01d24dc18f720603b0de93fe6327df5362564736f6c634300080e";
        let encoded = DisplayBytes::from_str(hex).unwrap().0;

        // when
        let decoded = MetadataHash::from_cbor(encoded);

        // then
        assert!(decoded.is_err(), "Deserialization should fail");
        assert!(
            is_valid_custom_error(decoded.unwrap_err(), ParseMetadataHashError::DuplicateKeys),
            "Should fail with custom (DuplicateKey) error"
        );
    }

    #[test]
    fn deserialization_not_exhausted_should_fail() {
        // given
        // { "ipfs": b"1220BCC988B1311237F2C00CCD0BFBD8B01D24DC18F720603B0DE93FE6327DF53625", "solc": b'00080e' } \
        // { "bzzr0": b"d4fba422541feba2d648f6657d9354ec14ea9f5919b520abe0feb60981d7b17c" }
        let hex = format!(
            "{}{}",
            "a2646970667358221220bcc988b1311237f2c00ccd0bfbd8b01d24dc18f720603b0de93fe6327df5362564736f6c634300080e",
            "a165627a7a72305820d4fba422541feba2d648f6657d9354ec14ea9f5919b520abe0feb60981d7b17c"
        );
        let encoded = DisplayBytes::from_str(&hex).unwrap().0;

        // when
        let decoded = MetadataHash::from_cbor(encoded);

        // then
        assert!(decoded.is_err(), "Deserialization should fail");
        assert!(
            is_valid_custom_error(decoded.unwrap_err(), ParseMetadataHashError::NonExhausted),
            "Should fail with custom (NonExhausted) error"
        );
    }

    #[test]
    fn deserialization_with_not_enough_elements_should_fail() {
        // given
        // 3 elements expected in the map but got only 2:
        // { "ipfs": b"1220BCC988B1311237F2C00CCD0BFBD8B01D24DC18F720603B0DE93FE6327DF53625", "solc": b'00080e' }
        let hex = "a3646970667358221220bcc988b1311237f2c00ccd0bfbd8b01d24dc18f720603b0de93fe6327df5362564736f6c634300080e";
        let encoded = DisplayBytes::from_str(&hex).unwrap().0;

        // when
        let decoded = MetadataHash::from_cbor(encoded);

        // then
        assert!(decoded.is_err(), "Deserialization should fail");
        assert!(
            decoded.unwrap_err().is_end_of_input(),
            "Should fail with end of input error"
        );
    }

    #[test]
    fn deserialization_with_solc_neither_bytes_nor_string_should_fail() {
        // given
        // { "ipfs": b"1220BCC988B1311237F2C00CCD0BFBD8B01D24DC18F720603B0DE93FE6327DF53625", "solc": 123 } \
        let hex= "a2646970667358221220bcc988b1311237f2c00ccd0bfbd8b01d24dc18f720603b0de93fe6327df5362564736f6c63187B";
        let encoded = DisplayBytes::from_str(&hex).unwrap().0;

        // when
        let decoded = MetadataHash::from_cbor(encoded);

        // then
        assert!(decoded.is_err(), "Deserialization should fail");
        assert!(
            is_valid_custom_error(
                decoded.unwrap_err(),
                ParseMetadataHashError::InvalidSolcType(minicbor::data::Type::Int)
            ),
            "Should fail with custom (InvalidSolcType) error"
        );
    }
}<|MERGE_RESOLUTION|>--- conflicted
+++ resolved
@@ -30,11 +30,8 @@
 /// Errors that may occur during bytecode comparison step.
 #[derive(Clone, Debug, Error)]
 enum VerificationError {
-<<<<<<< HEAD
-=======
     #[error("deployed bytecode is invalid (most probably the contract is abstract and has no deployed bytecode): {0}")]
     InvalidDeployedBytecode(String),
->>>>>>> c454674e
     #[error("compiler versions included into metadata hash does not match: {0:?}")]
     CompilerVersionMismatch(Mismatch<Option<String>>),
     #[error("bytecode does not match compilation output: {0}")]
@@ -49,17 +46,10 @@
 /// Contains data needed to be sent back as a verification response.
 #[derive(Clone, Debug, PartialEq)]
 pub(crate) struct VerificationSuccess {
-<<<<<<< HEAD
     pub file_path: String,
     pub contract_name: String,
     pub abi: ethabi::Contract,
     pub constructor_args: Option<Bytes>,
-=======
-    file_path: String,
-    contract_name: String,
-    abi: ethabi::Contract,
-    constructor_args: Option<Bytes>,
->>>>>>> c454674e
 }
 
 /// Parsed metadata hash
@@ -275,7 +265,6 @@
             source: self.source,
         }
     }
-<<<<<<< HEAD
 }
 
 impl<Source> Debug for Bytecode<Source> {
@@ -288,20 +277,6 @@
     }
 }
 
-=======
-}
-
-impl<Source> Debug for Bytecode<Source> {
-    fn fmt(&self, f: &mut Formatter<'_>) -> std::fmt::Result {
-        f.debug_struct("Bytecode")
-            .field("bytecode", &self.bytecode)
-            .field("bytes_after_metadata_Hash", &self.bytes_after_metadata_hash)
-            .field("source", &self.source)
-            .finish()
-    }
-}
-
->>>>>>> c454674e
 impl<Source> Bytecode<Source> {
     /// Initializes the structure from string and parsed deployed bytecode.
     /// It removes metadata hash from the provided string and extracts
@@ -476,24 +451,16 @@
                 .get_deployed_bytecode_bytes()
                 .expect("contract compiled locally: deployed bytecode must exist");
             DeployedBytecode::try_from(bytes.0.clone())
-<<<<<<< HEAD
-                .expect("contract compiled locally: deployed bytecode must be valid")
-=======
                 .map_err(|err| VerificationError::InvalidDeployedBytecode(err.to_string()))?
->>>>>>> c454674e
         };
         let bytecode = {
             let bytes = contract
                 .get_bytecode_bytes()
                 .expect("contract compiled locally: bytecode must exist");
             Bytecode::<CompilationResult>::try_from_bytes(bytes.0.clone(), &deployed_bytecode)
-<<<<<<< HEAD
-                .expect("contract compiled locally: bytecode must be valid")
-=======
                 .expect(
                 "contract compiled locally and has valid deployed bytecode: bytecode must be valid",
             )
->>>>>>> c454674e
         };
         let abi = contract
             .get_abi()
