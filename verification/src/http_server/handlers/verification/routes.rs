--- conflicted
+++ resolved
@@ -4,7 +4,6 @@
 use crate::{compiler::download_cache::DownloadCache, solidity::github_fetcher::GithubFetcher};
 use actix_web::web;
 
-<<<<<<< HEAD
 pub struct AppConfig {
     cache: web::Data<DownloadCache<GithubFetcher>>,
 }
@@ -23,20 +22,7 @@
         service_config
             .app_data(self.cache.clone())
             .route("/flatten", web::get().to(flatten::verify))
+            .route("/standard_json", web::get().to(standard_json::verify))
             .route("/sourcify", web::get().to(sourcify::verify));
     }
-=======
-pub fn config(service_config: &mut web::ServiceConfig) {
-    let fetcher = futures::executor::block_on(GithubFetcher::new(
-        "blockscout",
-        "solc-bin",
-        "compilers/".into(),
-    ));
-    let cache = DownloadCache::new(fetcher);
-    service_config
-        .app_data(web::Data::new(cache))
-        .route("/flatten", web::get().to(flatten::verify))
-        .route("/standard_json", web::get().to(standard_json::verify))
-        .route("/sourcify", web::get().to(sourcify::verify));
->>>>>>> ed0cc0cc
 }