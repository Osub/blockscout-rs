--- conflicted
+++ resolved
@@ -1,17 +1,12 @@
 use super::types::VerificationRequest;
 use crate::{
-<<<<<<< HEAD
-    compiler::{fetcher::Fetcher, version::CompilerVersion, Compilers},
+    compiler::{version::CompilerVersion, Compilers},
+    solidity::compiler_fetcher::CompilerFetcher,
     http_server::handlers::verification::{
         solidity::handlers::{compile_and_verify, CompileAndVerifyError, CompileAndVerifyInput},
         VerificationResponse,
     },
     VerificationResult,
-=======
-    compiler::{version::CompilerVersion, Compilers},
-    http_server::handlers::verification::VerificationResponse,
-    solidity::compiler_fetcher::CompilerFetcher,
->>>>>>> f24ecdef
 };
 use actix_web::{
     error,
@@ -19,23 +14,12 @@
     Error,
 };
 use ethers_solc::CompilerInput;
-use std::{
-    fmt::{Debug, Display},
-    str::FromStr,
-};
+use std::str::FromStr;
 
-<<<<<<< HEAD
-pub async fn verify<T: Fetcher>(
-    compilers: web::Data<Compilers<T>>,
-=======
 pub async fn verify(
     compilers: web::Data<Compilers<CompilerFetcher>>,
->>>>>>> f24ecdef
     params: Json<VerificationRequest<CompilerInput>>,
-) -> Result<Json<VerificationResponse>, Error>
-where
-    <T as Fetcher>::Error: Debug + Display,
-{
+) -> Result<Json<VerificationResponse>, Error> {
     let params = params.into_inner();
 
     let compiler_version =
